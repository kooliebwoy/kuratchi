--- conflicted
+++ resolved
@@ -382,13 +382,11 @@
                 orgId = stateOrgId;
               }
             }
-<<<<<<< HEAD
 
             if (!orgId && canonicalEmail && adminDb) {
               orgId = (await findOrganizationIdByEmail(adminDb, canonicalEmail)) || '';
             }
 
-=======
             
             // If no organization found, create one for new OAuth signups
             if (!orgId && email && name) {
@@ -410,7 +408,6 @@
               }
             }
             
->>>>>>> 57d27d18
             if (!orgId) {
               return new Response('Unable to determine or create organization for this account', { status: 404 });
             }
